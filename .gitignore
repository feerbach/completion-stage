--- conflicted
+++ resolved
@@ -8,8 +8,4 @@
 *.iml
 *.iws
 target
-<<<<<<< HEAD
-/.project
-=======
-.idea
->>>>>>> 03ea11f7
+.idea